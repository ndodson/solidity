/*
	This file is part of solidity.

	solidity is free software: you can redistribute it and/or modify
	it under the terms of the GNU General Public License as published by
	the Free Software Foundation, either version 3 of the License, or
	(at your option) any later version.

	solidity is distributed in the hope that it will be useful,
	but WITHOUT ANY WARRANTY; without even the implied warranty of
	MERCHANTABILITY or FITNESS FOR A PARTICULAR PURPOSE.  See the
	GNU General Public License for more details.

	You should have received a copy of the GNU General Public License
	along with solidity.  If not, see <http://www.gnu.org/licenses/>.
*/
// SPDX-License-Identifier: GPL-3.0

#include "libsmtutil/SolverInterface.h"
#include <libsolidity/formal/CHC.h>

#ifdef HAVE_Z3
#include <libsmtutil/Z3CHCInterface.h>
#endif

#include <libsolidity/formal/ArraySlicePredicate.h>
#include <libsolidity/formal/Invariants.h>
#include <libsolidity/formal/PredicateInstance.h>
#include <libsolidity/formal/PredicateSort.h>
#include <libsolidity/formal/SymbolicTypes.h>

#include <libsolidity/ast/TypeProvider.h>

#include <libsmtutil/CHCSmtLib2Interface.h>
#include <libsolutil/Algorithms.h>

#ifdef HAVE_Z3_DLOPEN
#include <z3_version.h>
#endif

#include <boost/algorithm/string.hpp>
#include <boost/algorithm/string/classification.hpp>

#include <range/v3/algorithm/for_each.hpp>
#include <range/v3/view.hpp>
#include <range/v3/view/enumerate.hpp>
#include <range/v3/view/reverse.hpp>

#include <charconv>
#include <queue>

using namespace std;
using namespace solidity;
using namespace solidity::util;
using namespace solidity::langutil;
using namespace solidity::smtutil;
using namespace solidity::frontend;
using namespace solidity::frontend::smt;

CHC::CHC(
	EncodingContext& _context,
	ErrorReporter& _errorReporter,
	[[maybe_unused]] map<util::h256, string> const& _smtlib2Responses,
	[[maybe_unused]] ReadCallback::Callback const& _smtCallback,
	ModelCheckerSettings const& _settings,
	CharStreamProvider const& _charStreamProvider
):
	SMTEncoder(_context, _settings, _charStreamProvider),
	m_outerErrorReporter(_errorReporter)
{
	bool usesZ3 = m_settings.solvers.z3;
#ifdef HAVE_Z3
	usesZ3 = usesZ3 && Z3Interface::available();
#else
	usesZ3 = false;
#endif
	if (!usesZ3 && m_settings.solvers.smtlib2)
		m_interface = make_unique<CHCSmtLib2Interface>(_smtlib2Responses, _smtCallback, m_settings.timeout);
}

void CHC::analyze(SourceUnit const& _source)
{
	if (!m_settings.solvers.z3 && !m_settings.solvers.smtlib2)
	{
		if (!m_noSolverWarning)
		{
			m_noSolverWarning = true;
			m_outerErrorReporter.warning(
				7649_error,
				SourceLocation(),
				"CHC analysis was not possible since no Horn solver was enabled."
			);
		}
		return;
	}

	if (SMTEncoder::analyze(_source))
	{
		resetSourceAnalysis();

		auto sources = sourceDependencies(_source);
		collectFreeFunctions(sources);
		createFreeConstants(sources);
		for (auto const* source: sources)
			defineInterfacesAndSummaries(*source);
		for (auto const* source: sources)
			source->accept(*this);

		checkVerificationTargets();
	}

	bool ranSolver = true;
	// If ranSolver is true here it's because an SMT solver callback was
	// actually given and the queries were solved.
	if (auto const* smtLibInterface = dynamic_cast<CHCSmtLib2Interface const*>(m_interface.get()))
		ranSolver = smtLibInterface->unhandledQueries().empty();
	if (!ranSolver && !m_noSolverWarning)
	{
		m_noSolverWarning = true;
		m_outerErrorReporter.warning(
			3996_error,
			SourceLocation(),
#ifdef HAVE_Z3_DLOPEN
			"CHC analysis was not possible since libz3.so." + to_string(Z3_MAJOR_VERSION) + "." + to_string(Z3_MINOR_VERSION) + " was not found."
#else
			"CHC analysis was not possible since no Horn solver was found and enabled."
#endif
		);
	}
	else
		m_outerErrorReporter.append(m_errorReporter.errors());

	m_errorReporter.clear();
}

vector<string> CHC::unhandledQueries() const
{
	if (auto smtlib2 = dynamic_cast<CHCSmtLib2Interface const*>(m_interface.get()))
		return smtlib2->unhandledQueries();

	return {};
}

bool CHC::visit(ContractDefinition const& _contract)
{
	resetContractAnalysis();
	initContract(_contract);
	clearIndices(&_contract);

	m_scopes.push_back(&_contract);

	m_stateVariables = SMTEncoder::stateVariablesIncludingInheritedAndPrivate(_contract);
	solAssert(m_currentContract, "");

	SMTEncoder::visit(_contract);
	return false;
}

void CHC::endVisit(ContractDefinition const& _contract)
{
	for (auto base: _contract.annotation().linearizedBaseContracts)
	{
		if (auto constructor = base->constructor())
			constructor->accept(*this);
		defineContractInitializer(*base, _contract);
	}

	auto const& entry = *createConstructorBlock(_contract, "implicit_constructor_entry");

	// In case constructors use uninitialized state variables,
	// they need to be zeroed.
	// This is not part of `initialConstraints` because it's only true here,
	// at the beginning of the deployment routine.
	smtutil::Expression zeroes(true);
	for (auto var: stateVariablesIncludingInheritedAndPrivate(_contract))
		zeroes = zeroes && currentValue(*var) == smt::zeroValue(var->type());

	smtutil::Expression newAddress = externalCallsIsTrustedMode() ?
		!state().addressActive(state().thisAddress()) :
		smtutil::Expression(true);

	addRule(smtutil::Expression::implies(initialConstraints(_contract) && zeroes && newAddress, predicate(entry)), entry.functor().name);
	setCurrentBlock(entry);

	auto const& entryAfterAddress = *createConstructorBlock(_contract, "implicit_constructor_entry_after_address");

	if (externalCallsIsTrustedMode())
		state().setAddressActive(state().thisAddress(), true);

	connectBlocks(m_currentBlock, predicate(entryAfterAddress));
	setCurrentBlock(entryAfterAddress);

	solAssert(!m_errorDest, "");
	m_errorDest = m_constructorSummaries.at(&_contract);
	// We need to evaluate the base constructor calls (arguments) from derived -> base
	auto baseArgs = baseArguments(_contract);
	for (auto base: _contract.annotation().linearizedBaseContracts)
		if (base != &_contract)
		{
			m_callGraph[&_contract].insert(base);

			auto baseConstructor = base->constructor();
			if (baseConstructor && baseArgs.count(base))
			{
				vector<ASTPointer<Expression>> const& args = baseArgs.at(base);
				auto const& params = baseConstructor->parameters();
				solAssert(params.size() == args.size(), "");
				for (unsigned i = 0; i < params.size(); ++i)
				{
					args.at(i)->accept(*this);
					if (params.at(i))
					{
						solAssert(m_context.knownVariable(*params.at(i)), "");
						m_context.addAssertion(currentValue(*params.at(i)) == expr(*args.at(i), params.at(i)->type()));
					}
				}
			}
		}
	m_errorDest = nullptr;
	// Then call initializer_Base from base -> derived
	for (auto base: _contract.annotation().linearizedBaseContracts | ranges::views::reverse)
	{
		errorFlag().increaseIndex();
		m_context.addAssertion(smt::constructorCall(*m_contractInitializers.at(&_contract).at(base), m_context));
		connectBlocks(m_currentBlock, summary(_contract), errorFlag().currentValue() > 0);
		m_context.addAssertion(errorFlag().currentValue() == 0);
	}

	if (m_settings.externalCalls.isTrusted())
		state().writeStateVars(_contract, state().thisAddress());

	connectBlocks(m_currentBlock, summary(_contract));

	setCurrentBlock(*m_constructorSummaries.at(&_contract));

	solAssert(&_contract == m_currentContract, "");
	if (shouldAnalyze(_contract))
	{
		auto constructor = _contract.constructor();
		auto txConstraints = state().txTypeConstraints();
		if (!constructor || !constructor->isPayable())
			txConstraints = txConstraints && state().txNonPayableConstraint();
		m_queryPlaceholders[&_contract].push_back({txConstraints, errorFlag().currentValue(), m_currentBlock});
		connectBlocks(m_currentBlock, interface(), txConstraints && errorFlag().currentValue() == 0);
	}

	solAssert(m_scopes.back() == &_contract, "");
	m_scopes.pop_back();

	SMTEncoder::endVisit(_contract);
}

bool CHC::visit(FunctionDefinition const& _function)
{
	// Free functions need to be visited in the context of a contract.
	if (!m_currentContract)
		return false;

	if (
		!_function.isImplemented() ||
		abstractAsNondet(_function)
	)
	{
		smtutil::Expression conj(true);
		if (
			_function.stateMutability() == StateMutability::Pure ||
			_function.stateMutability() == StateMutability::View
		)
			conj = conj && currentEqualInitialVarsConstraints(stateVariablesIncludingInheritedAndPrivate(_function));

		conj = conj && errorFlag().currentValue() == 0;
		addRule(smtutil::Expression::implies(conj, summary(_function)), "summary_function_" + to_string(_function.id()));
		return false;
	}

	// No inlining.
	solAssert(!m_currentFunction, "Function inlining should not happen in CHC.");
	m_currentFunction = &_function;

	m_scopes.push_back(&_function);

	initFunction(_function);

	auto functionEntryBlock = createBlock(m_currentFunction, PredicateType::FunctionBlock);
	auto bodyBlock = createBlock(&m_currentFunction->body(), PredicateType::FunctionBlock);

	auto functionPred = predicate(*functionEntryBlock);
	auto bodyPred = predicate(*bodyBlock);

	addRule(functionPred, functionPred.name);

	solAssert(m_currentContract, "");
	m_context.addAssertion(initialConstraints(*m_currentContract, &_function));

	connectBlocks(functionPred, bodyPred);

	setCurrentBlock(*bodyBlock);

	solAssert(!m_errorDest, "");
	m_errorDest = m_summaries.at(m_currentContract).at(&_function);
	SMTEncoder::visit(*m_currentFunction);
	m_errorDest = nullptr;

	return false;
}

void CHC::endVisit(FunctionDefinition const& _function)
{
	// Free functions need to be visited in the context of a contract.
	if (!m_currentContract)
		return;

	if (
		!_function.isImplemented() ||
		abstractAsNondet(_function)
	)
		return;

	solAssert(m_currentFunction && m_currentContract, "");
	// No inlining.
	solAssert(m_currentFunction == &_function, "");

	solAssert(m_scopes.back() == &_function, "");
	m_scopes.pop_back();

	connectBlocks(m_currentBlock, summary(_function));
	setCurrentBlock(*m_summaries.at(m_currentContract).at(&_function));

	// Query placeholders for constructors are not created here because
	// of contracts without constructors.
	// Instead, those are created in endVisit(ContractDefinition).
	if (
		!_function.isConstructor() &&
		_function.isPublic() &&
		contractFunctions(*m_currentContract).count(&_function) &&
		shouldAnalyze(*m_currentContract)
	)
	{
		auto sum = summary(_function);
		auto ifacePre = smt::interfacePre(*m_interfaces.at(m_currentContract), *m_currentContract, m_context);
		auto txConstraints = state().txTypeConstraints() && state().txFunctionConstraints(_function);
		m_queryPlaceholders[&_function].push_back({txConstraints && sum, errorFlag().currentValue(), ifacePre});
		connectBlocks(ifacePre, interface(), txConstraints && sum && errorFlag().currentValue() == 0);
	}

	m_currentFunction = nullptr;

	SMTEncoder::endVisit(_function);
}

bool CHC::visit(Block const& _block)
{
	m_scopes.push_back(&_block);
	return SMTEncoder::visit(_block);
}

void CHC::endVisit(Block const& _block)
{
	solAssert(m_scopes.back() == &_block, "");
	m_scopes.pop_back();
	SMTEncoder::endVisit(_block);
}

bool CHC::visit(IfStatement const& _if)
{
	solAssert(m_currentFunction, "");

	bool unknownFunctionCallWasSeen = m_unknownFunctionCallSeen;
	m_unknownFunctionCallSeen = false;

	solAssert(m_currentFunction, "");
	auto const& functionBody = m_currentFunction->body();

	auto ifHeaderBlock = createBlock(&_if, PredicateType::FunctionBlock, "if_header_");
	auto trueBlock = createBlock(&_if.trueStatement(), PredicateType::FunctionBlock, "if_true_");
	auto falseBlock = _if.falseStatement() ? createBlock(_if.falseStatement(), PredicateType::FunctionBlock, "if_false_") : nullptr;
	auto afterIfBlock = createBlock(&functionBody, PredicateType::FunctionBlock);

	connectBlocks(m_currentBlock, predicate(*ifHeaderBlock));

	setCurrentBlock(*ifHeaderBlock);
	_if.condition().accept(*this);
	auto condition = expr(_if.condition());

	connectBlocks(m_currentBlock, predicate(*trueBlock), condition);
	if (_if.falseStatement())
		connectBlocks(m_currentBlock, predicate(*falseBlock), !condition);
	else
		connectBlocks(m_currentBlock, predicate(*afterIfBlock), !condition);

	setCurrentBlock(*trueBlock);
	_if.trueStatement().accept(*this);
	connectBlocks(m_currentBlock, predicate(*afterIfBlock));

	if (_if.falseStatement())
	{
		setCurrentBlock(*falseBlock);
		_if.falseStatement()->accept(*this);
		connectBlocks(m_currentBlock, predicate(*afterIfBlock));
	}

	setCurrentBlock(*afterIfBlock);

	if (m_unknownFunctionCallSeen)
		eraseKnowledge();

	m_unknownFunctionCallSeen = unknownFunctionCallWasSeen;

	return false;
}

bool CHC::visit(WhileStatement const& _while)
{
	bool unknownFunctionCallWasSeen = m_unknownFunctionCallSeen;
	m_unknownFunctionCallSeen = false;

	solAssert(m_currentFunction, "");
	auto const& functionBody = m_currentFunction->body();

	auto namePrefix = string(_while.isDoWhile() ? "do_" : "") + "while";
	auto loopHeaderBlock = createBlock(&_while, PredicateType::FunctionBlock, namePrefix + "_header_");
	auto loopBodyBlock = createBlock(&_while.body(), PredicateType::FunctionBlock, namePrefix + "_body_");
	auto afterLoopBlock = createBlock(&functionBody, PredicateType::FunctionBlock);

	auto outerBreakDest = m_breakDest;
	auto outerContinueDest = m_continueDest;
	m_breakDest = afterLoopBlock;
	m_continueDest = loopHeaderBlock;

	if (_while.isDoWhile())
		_while.body().accept(*this);

	connectBlocks(m_currentBlock, predicate(*loopHeaderBlock));

	setCurrentBlock(*loopHeaderBlock);

	_while.condition().accept(*this);
	auto condition = expr(_while.condition());

	connectBlocks(m_currentBlock, predicate(*loopBodyBlock), condition);
	connectBlocks(m_currentBlock, predicate(*afterLoopBlock), !condition);

	// Loop body visit.
	setCurrentBlock(*loopBodyBlock);
	_while.body().accept(*this);

	m_breakDest = outerBreakDest;
	m_continueDest = outerContinueDest;

	// Back edge.
	connectBlocks(m_currentBlock, predicate(*loopHeaderBlock));
	setCurrentBlock(*afterLoopBlock);

	if (m_unknownFunctionCallSeen)
		eraseKnowledge();

	m_unknownFunctionCallSeen = unknownFunctionCallWasSeen;

	return false;
}

bool CHC::visit(ForStatement const& _for)
{
	m_scopes.push_back(&_for);

	bool unknownFunctionCallWasSeen = m_unknownFunctionCallSeen;
	m_unknownFunctionCallSeen = false;

	solAssert(m_currentFunction, "");
	auto const& functionBody = m_currentFunction->body();

	auto loopHeaderBlock = createBlock(&_for, PredicateType::FunctionBlock, "for_header_");
	auto loopBodyBlock = createBlock(&_for.body(), PredicateType::FunctionBlock, "for_body_");
	auto afterLoopBlock = createBlock(&functionBody, PredicateType::FunctionBlock);
	auto postLoop = _for.loopExpression();
	auto postLoopBlock = postLoop ? createBlock(postLoop, PredicateType::FunctionBlock, "for_post_") : nullptr;

	auto outerBreakDest = m_breakDest;
	auto outerContinueDest = m_continueDest;
	m_breakDest = afterLoopBlock;
	m_continueDest = postLoop ? postLoopBlock : loopHeaderBlock;

	if (auto init = _for.initializationExpression())
		init->accept(*this);

	connectBlocks(m_currentBlock, predicate(*loopHeaderBlock));
	setCurrentBlock(*loopHeaderBlock);

	auto condition = smtutil::Expression(true);
	if (auto forCondition = _for.condition())
	{
		forCondition->accept(*this);
		condition = expr(*forCondition);
	}

	connectBlocks(m_currentBlock, predicate(*loopBodyBlock), condition);
	connectBlocks(m_currentBlock, predicate(*afterLoopBlock), !condition);

	// Loop body visit.
	setCurrentBlock(*loopBodyBlock);
	_for.body().accept(*this);

	if (postLoop)
	{
		connectBlocks(m_currentBlock, predicate(*postLoopBlock));
		setCurrentBlock(*postLoopBlock);
		postLoop->accept(*this);
	}

	m_breakDest = outerBreakDest;
	m_continueDest = outerContinueDest;

	// Back edge.
	connectBlocks(m_currentBlock, predicate(*loopHeaderBlock));
	setCurrentBlock(*afterLoopBlock);

	if (m_unknownFunctionCallSeen)
		eraseKnowledge();

	m_unknownFunctionCallSeen = unknownFunctionCallWasSeen;

	return false;
}

void CHC::endVisit(ForStatement const& _for)
{
	solAssert(m_scopes.back() == &_for, "");
	m_scopes.pop_back();
}

void CHC::endVisit(FunctionCall const& _funCall)
{
	auto functionCallKind = *_funCall.annotation().kind;

	if (functionCallKind != FunctionCallKind::FunctionCall)
	{
		SMTEncoder::endVisit(_funCall);
		return;
	}

	FunctionType const& funType = dynamic_cast<FunctionType const&>(*_funCall.expression().annotation().type);
	switch (funType.kind())
	{
	case FunctionType::Kind::Assert:
		visitAssert(_funCall);
		SMTEncoder::endVisit(_funCall);
		break;
	case FunctionType::Kind::Internal:
		internalFunctionCall(_funCall);
		break;
	case FunctionType::Kind::External:
	case FunctionType::Kind::BareStaticCall:
		externalFunctionCall(_funCall);
		SMTEncoder::endVisit(_funCall);
		break;
	case FunctionType::Kind::Creation:
		visitDeployment(_funCall);
		break;
	case FunctionType::Kind::DelegateCall:
	case FunctionType::Kind::BareCall:
	case FunctionType::Kind::BareCallCode:
	case FunctionType::Kind::BareDelegateCall:
		SMTEncoder::endVisit(_funCall);
		unknownFunctionCall(_funCall);
		break;
	case FunctionType::Kind::KECCAK256:
	case FunctionType::Kind::ECRecover:
	case FunctionType::Kind::SHA256:
	case FunctionType::Kind::RIPEMD160:
	case FunctionType::Kind::BlockHash:
	case FunctionType::Kind::AddMod:
	case FunctionType::Kind::MulMod:
		[[fallthrough]];
	default:
		SMTEncoder::endVisit(_funCall);
		break;
	}

	createReturnedExpressions(_funCall, m_currentContract);
}

void CHC::endVisit(Break const& _break)
{
	solAssert(m_breakDest, "");
	connectBlocks(m_currentBlock, predicate(*m_breakDest));

	// Add an unreachable ghost node to collect unreachable statements after a break.
	auto breakGhost = createBlock(&_break, PredicateType::FunctionBlock, "break_ghost_");
	m_currentBlock = predicate(*breakGhost);
}

void CHC::endVisit(Continue const& _continue)
{
	solAssert(m_continueDest, "");
	connectBlocks(m_currentBlock, predicate(*m_continueDest));

	// Add an unreachable ghost node to collect unreachable statements after a continue.
	auto continueGhost = createBlock(&_continue, PredicateType::FunctionBlock, "continue_ghost_");
	m_currentBlock = predicate(*continueGhost);
}

void CHC::endVisit(IndexRangeAccess const& _range)
{
	createExpr(_range);

	auto baseArray = dynamic_pointer_cast<SymbolicArrayVariable>(m_context.expression(_range.baseExpression()));
	auto sliceArray = dynamic_pointer_cast<SymbolicArrayVariable>(m_context.expression(_range));
	solAssert(baseArray && sliceArray, "");

	auto const& sliceData = ArraySlicePredicate::create(sliceArray->sort(), m_context);
	if (!sliceData.first)
	{
		for (auto pred: sliceData.second.predicates)
			m_interface->registerRelation(pred->functor());
		for (auto const& rule: sliceData.second.rules)
			addRule(rule, "");
	}

	auto start = _range.startExpression() ? expr(*_range.startExpression()) : 0;
	auto end = _range.endExpression() ? expr(*_range.endExpression()) : baseArray->length();
	auto slicePred = (*sliceData.second.predicates.at(0))({
		baseArray->elements(),
		sliceArray->elements(),
		start,
		end
	});

	m_context.addAssertion(slicePred);
	m_context.addAssertion(sliceArray->length() == end - start);
}

void CHC::endVisit(Return const& _return)
{
	SMTEncoder::endVisit(_return);

	connectBlocks(m_currentBlock, predicate(*m_returnDests.back()));

	// Add an unreachable ghost node to collect unreachable statements after a return.
	auto returnGhost = createBlock(&_return, PredicateType::FunctionBlock, "return_ghost_");
	m_currentBlock = predicate(*returnGhost);
}

bool CHC::visit(TryCatchClause const& _tryStatement)
{
	m_scopes.push_back(&_tryStatement);
	return SMTEncoder::visit(_tryStatement);
}

void CHC::endVisit(TryCatchClause const& _tryStatement)
{
	solAssert(m_scopes.back() == &_tryStatement, "");
	m_scopes.pop_back();
}

bool CHC::visit(TryStatement const& _tryStatement)
{
	FunctionCall const* externalCall = dynamic_cast<FunctionCall const*>(&_tryStatement.externalCall());
	solAssert(externalCall && externalCall->annotation().tryCall, "");
	solAssert(m_currentFunction, "");

	auto tryHeaderBlock = createBlock(&_tryStatement, PredicateType::FunctionBlock, "try_header_");
	auto afterTryBlock = createBlock(&m_currentFunction->body(), PredicateType::FunctionBlock);

	auto const& clauses = _tryStatement.clauses();
	solAssert(clauses[0].get() == _tryStatement.successClause(), "First clause of TryStatement should be the success clause");
	auto clauseBlocks = applyMap(clauses, [this](ASTPointer<TryCatchClause> clause) {
		return createBlock(clause.get(), PredicateType::FunctionBlock, "try_clause_" + std::to_string(clause->id()));
	});

	connectBlocks(m_currentBlock, predicate(*tryHeaderBlock));
	setCurrentBlock(*tryHeaderBlock);
	// Visit everything, except the actual external call.
	externalCall->expression().accept(*this);
	ASTNode::listAccept(externalCall->arguments(), *this);
	// Branch directly to all catch clauses, since in these cases, any effects of the external call are reverted.
	for (size_t i = 1; i < clauseBlocks.size(); ++i)
		connectBlocks(m_currentBlock, predicate(*clauseBlocks[i]));
	// Only now visit the actual call to record its effects and connect to the success clause.
	endVisit(*externalCall);
	if (_tryStatement.successClause()->parameters())
		expressionToTupleAssignment(_tryStatement.successClause()->parameters()->parameters(), *externalCall);

	connectBlocks(m_currentBlock, predicate(*clauseBlocks[0]));

	for (size_t i = 0; i < clauses.size(); ++i)
	{
		setCurrentBlock(*clauseBlocks[i]);
		clauses[i]->accept(*this);
		connectBlocks(m_currentBlock, predicate(*afterTryBlock));
	}
	setCurrentBlock(*afterTryBlock);

	return false;
}

void CHC::pushInlineFrame(CallableDeclaration const& _callable)
{
	m_returnDests.push_back(createBlock(&_callable, PredicateType::FunctionBlock, "return_"));
}

void CHC::popInlineFrame(CallableDeclaration const& _callable)
{
	solAssert(!m_returnDests.empty(), "");
	auto const& ret = *m_returnDests.back();
	solAssert(ret.programNode() == &_callable, "");
	connectBlocks(m_currentBlock, predicate(ret));
	setCurrentBlock(ret);
	m_returnDests.pop_back();
}

void CHC::visitAssert(FunctionCall const& _funCall)
{
	auto const& args = _funCall.arguments();
	solAssert(args.size() == 1, "");
	solAssert(args.front()->annotation().type->category() == Type::Category::Bool, "");

	solAssert(m_currentContract, "");
	solAssert(m_currentFunction, "");
	auto errorCondition = !m_context.expression(*args.front())->currentValue();
	verificationTargetEncountered(&_funCall, VerificationTargetType::Assert, errorCondition);
}

void CHC::visitAddMulMod(FunctionCall const& _funCall)
{
	solAssert(_funCall.arguments().at(2), "");

	verificationTargetEncountered(&_funCall, VerificationTargetType::DivByZero, expr(*_funCall.arguments().at(2)) == 0);

	SMTEncoder::visitAddMulMod(_funCall);
}

void CHC::visitDeployment(FunctionCall const& _funCall)
{
	if (!m_settings.externalCalls.isTrusted())
	{
		SMTEncoder::endVisit(_funCall);
		return;
	}

	auto funType = dynamic_cast<FunctionType const*>(_funCall.expression().annotation().type);
	ContractDefinition const* contract =
		&dynamic_cast<ContractType const&>(*funType->returnParameterTypes().front()).contractDefinition();

	// copy state variables from m_currentContract to state.storage.
	state().writeStateVars(*m_currentContract, state().thisAddress());
	errorFlag().increaseIndex();

	auto originalTx = state().tx();
	auto txOrigin = state().txMember("tx.origin");
	state().newTx();
	// set the transaction sender as this contract
	m_context.addAssertion(state().txMember("msg.sender") == state().thisAddress());
	// set the origin to be the current transaction origin
	m_context.addAssertion(state().txMember("tx.origin") == txOrigin);

	auto newAddr = state().newThisAddress();

	if (auto constructor = contract->constructor())
	{
		auto const& args = _funCall.sortedArguments();
		auto const& params = constructor->parameters();
		solAssert(args.size() == params.size(), "");
		for (size_t i = 0; i < args.size(); ++i)
			m_context.addAssertion(expr(*args.at(i)) == m_context.variable(*params.at(i))->currentValue());
	}
	for (auto var: stateVariablesIncludingInheritedAndPrivate(*contract))
		m_context.variable(*var)->increaseIndex();
	Predicate const& constructorSummary = *m_constructorSummaries.at(contract);
	m_context.addAssertion(smt::constructorCall(constructorSummary, m_context, false));

	solAssert(m_errorDest, "");
	connectBlocks(
		m_currentBlock,
		predicate(*m_errorDest),
		errorFlag().currentValue() > 0
	);
	m_context.addAssertion(errorFlag().currentValue() == 0);

	m_context.addAssertion(state().newThisAddress() == state().thisAddress(0));
	// copy state variables from state.storage to m_currentContract.
	state().readStateVars(*m_currentContract, state().thisAddress());

	state().newTx();
	m_context.addAssertion(originalTx == state().tx());

	defineExpr(_funCall, newAddr);
}

void CHC::internalFunctionCall(FunctionCall const& _funCall)
{
	solAssert(m_currentContract, "");

	auto function = functionCallToDefinition(_funCall, currentScopeContract(), m_currentContract);
	if (function)
	{
		if (m_currentFunction && !m_currentFunction->isConstructor())
			m_callGraph[m_currentFunction].insert(function);
		else
			m_callGraph[m_currentContract].insert(function);
	}

	m_context.addAssertion(predicate(_funCall));

	solAssert(m_errorDest, "");
	connectBlocks(
		m_currentBlock,
		predicate(*m_errorDest),
		errorFlag().currentValue() > 0
	);
	m_context.addAssertion(errorFlag().currentValue() == 0);
}

void CHC::externalFunctionCall(FunctionCall const& _funCall)
{
	if (
		externalCallsIsTrustedMode() ||
		isTrustedExternalCall(&_funCall.expression())
	)
	{
		externalFunctionCallToTrustedCode(_funCall);
		return;
	}

	/// In untrusted external function calls we do not add a "predicate call"
	/// because we do not trust their function body anyway,
	/// so we just add the nondet_interface predicate.

	solAssert(m_currentContract, "");

	FunctionType const& funType = dynamic_cast<FunctionType const&>(*_funCall.expression().annotation().type);
	auto kind = funType.kind();
	solAssert(kind == FunctionType::Kind::External || kind == FunctionType::Kind::BareStaticCall, "");

	solAssert(m_currentContract, "");
	auto function = functionCallToDefinition(_funCall, currentScopeContract(), m_currentContract);
	if (!function)
		return;

	for (auto var: function->returnParameters())
		m_context.variable(*var)->increaseIndex();

	auto preCallState = vector<smtutil::Expression>{state().state()} + currentStateVariables();
	bool usesStaticCall = kind == FunctionType::Kind::BareStaticCall ||
		function->stateMutability() == StateMutability::Pure ||
		function->stateMutability() == StateMutability::View;

	if (!usesStaticCall)
	{
		state().newState();
		for (auto const* var: m_stateVariables)
			m_context.variable(*var)->increaseIndex();
	}

	auto error = errorFlag().increaseIndex();

	Predicate const& callPredicate = *createSymbolicBlock(
		nondetInterfaceSort(*m_currentContract, state()),
		"nondet_call_" + uniquePrefix(),
		PredicateType::ExternalCallUntrusted,
		&_funCall
	);
	auto postCallState = vector<smtutil::Expression>{state().state()} + currentStateVariables();
	vector<smtutil::Expression> stateExprs{error, state().thisAddress(), state().abi(), state().crypto()};

	auto nondet = (*m_nondetInterfaces.at(m_currentContract))(stateExprs + preCallState + postCallState);
	auto nondetCall = callPredicate(stateExprs + preCallState + postCallState);

	addRule(smtutil::Expression::implies(nondet, nondetCall), nondetCall.name);

	m_context.addAssertion(nondetCall);
	solAssert(m_errorDest, "");
	connectBlocks(m_currentBlock, predicate(*m_errorDest), errorFlag().currentValue() > 0);
	// To capture the possibility of a reentrant call, we record in the call graph that the  current function
	// can call any of the external methods of the current contract.
	if (m_currentFunction)
		for (auto const* definedFunction: contractFunctions(*m_currentContract))
			if (!definedFunction->isConstructor() && definedFunction->isPublic())
				m_callGraph[m_currentFunction].insert(definedFunction);

	m_context.addAssertion(errorFlag().currentValue() == 0);
}

void CHC::externalFunctionCallToTrustedCode(FunctionCall const& _funCall)
{
	solAssert(m_currentContract, "");
	FunctionType const& funType = dynamic_cast<FunctionType const&>(*_funCall.expression().annotation().type);
	auto kind = funType.kind();
	solAssert(kind == FunctionType::Kind::External || kind == FunctionType::Kind::BareStaticCall, "");

	auto function = functionCallToDefinition(_funCall, currentScopeContract(), m_currentContract);
	if (!function)
		return;

	// External call creates a new transaction.
	auto originalTx = state().tx();
	auto txOrigin = state().txMember("tx.origin");
	state().newTx();
	// set the transaction sender as this contract
	m_context.addAssertion(state().txMember("msg.sender") == state().thisAddress());
	// set the origin to be the current transaction origin
	m_context.addAssertion(state().txMember("tx.origin") == txOrigin);

	if (m_settings.externalCalls.isTrusted())
	{
		// Load the called contract's state variables from the global state.
		state().readStateVars(*function->annotation().contract, contractAddressValue(_funCall));
		// Load the caller contract's state variables into the global state.
		state().writeStateVars(*m_currentContract, state().thisAddress());
	}

	smtutil::Expression pred = predicate(_funCall);

	auto txConstraints = state().txTypeConstraints() && state().txFunctionConstraints(*function);
	m_context.addAssertion(pred && txConstraints);
	// restore the original transaction data
	state().newTx();
	m_context.addAssertion(originalTx == state().tx());

	solAssert(m_errorDest, "");
	connectBlocks(
		m_currentBlock,
		predicate(*m_errorDest),
		(errorFlag().currentValue() > 0)
	);
	m_context.addAssertion(errorFlag().currentValue() == 0);

	bool usesStaticCall = function->stateMutability() == StateMutability::Pure || function->stateMutability() == StateMutability::View || kind == FunctionType::Kind::BareStaticCall;
	if (!usesStaticCall)
	{
		if (m_settings.externalCalls.isTrusted())
		{
			// Load the called contract's state variables into the global state.
			state().writeStateVars(*function->annotation().contract, contractAddressValue(_funCall));
			// Load the caller contract's state variables from the global state.
			state().readStateVars(*m_currentContract, state().thisAddress());
		}
	}
}

void CHC::unknownFunctionCall(FunctionCall const&)
{
	/// Function calls are not handled at the moment,
	/// so always erase knowledge.
	/// TODO remove when function calls get predicates/blocks.
	eraseKnowledge();

	/// Used to erase outer scope knowledge in loops and ifs.
	/// TODO remove when function calls get predicates/blocks.
	m_unknownFunctionCallSeen = true;
}

void CHC::makeArrayPopVerificationTarget(FunctionCall const& _arrayPop)
{
	FunctionType const& funType = dynamic_cast<FunctionType const&>(*_arrayPop.expression().annotation().type);
	solAssert(funType.kind() == FunctionType::Kind::ArrayPop, "");

	auto memberAccess = dynamic_cast<MemberAccess const*>(cleanExpression(_arrayPop.expression()));
	solAssert(memberAccess, "");
	auto symbArray = dynamic_pointer_cast<SymbolicArrayVariable>(m_context.expression(memberAccess->expression()));
	solAssert(symbArray, "");

	verificationTargetEncountered(&_arrayPop, VerificationTargetType::PopEmptyArray, symbArray->length() <= 0);
}

void CHC::makeOutOfBoundsVerificationTarget(IndexAccess const& _indexAccess)
{
	if (_indexAccess.annotation().type->category() == Type::Category::TypeType)
		return;

	auto baseType = _indexAccess.baseExpression().annotation().type;

	optional<smtutil::Expression> length;
	if (smt::isArray(*baseType))
		length = dynamic_cast<smt::SymbolicArrayVariable const&>(
			*m_context.expression(_indexAccess.baseExpression())
		).length();
	else if (auto const* type = dynamic_cast<FixedBytesType const*>(baseType))
		length = smtutil::Expression(static_cast<size_t>(type->numBytes()));

	optional<smtutil::Expression> target;
	if (
		auto index = _indexAccess.indexExpression();
		index && length
	)
		target = expr(*index) < 0 || expr(*index) >= *length;

	if (target)
		verificationTargetEncountered(&_indexAccess, VerificationTargetType::OutOfBounds, *target);
}

pair<smtutil::Expression, smtutil::Expression> CHC::arithmeticOperation(
	Token _op,
	smtutil::Expression const& _left,
	smtutil::Expression const& _right,
	Type const* _commonType,
	frontend::Expression const& _expression
)
{
	// Unchecked does not disable div by 0 checks.
	if (_op == Token::Mod || _op == Token::Div)
		verificationTargetEncountered(&_expression, VerificationTargetType::DivByZero, _right == 0);

	auto values = SMTEncoder::arithmeticOperation(_op, _left, _right, _commonType, _expression);

	if (!m_checked)
		return values;

	IntegerType const* intType = nullptr;
	if (auto const* type = dynamic_cast<IntegerType const*>(_commonType))
		intType = type;
	else
		intType = TypeProvider::uint256();

	// Mod does not need underflow/overflow checks.
	// Div only needs overflow check for signed types.
	if (_op == Token::Mod || (_op == Token::Div && !intType->isSigned()))
		return values;

	if (_op == Token::Div)
		verificationTargetEncountered(&_expression, VerificationTargetType::Overflow, values.second > intType->maxValue());
	else if (intType->isSigned())
	{
		verificationTargetEncountered(&_expression, VerificationTargetType::Underflow, values.second < intType->minValue());
		verificationTargetEncountered(&_expression, VerificationTargetType::Overflow, values.second > intType->maxValue());
	}
	else if (_op == Token::Sub)
		verificationTargetEncountered(&_expression, VerificationTargetType::Underflow, values.second < intType->minValue());
	else if (_op == Token::Add || _op == Token::Mul)
		verificationTargetEncountered(&_expression, VerificationTargetType::Overflow, values.second > intType->maxValue());
	else
		solAssert(false, "");
	return values;
}

void CHC::resetSourceAnalysis()
{
	m_safeTargets.clear();
	m_unsafeTargets.clear();
	m_invariants.clear();
	m_functionTargetIds.clear();
	m_verificationTargets.clear();
	m_queryPlaceholders.clear();
	m_callGraph.clear();
	m_summaries.clear();
	m_interfaces.clear();
	m_nondetInterfaces.clear();
	m_constructorSummaries.clear();
	m_contractInitializers.clear();
	Predicate::reset();
	ArraySlicePredicate::reset();
	m_blockCounter = 0;
	m_unprovedAmt = 0;

	bool usesZ3 = false;
#ifdef HAVE_Z3
	usesZ3 = m_settings.solvers.z3 && Z3Interface::available();
	if (usesZ3)
	{
		/// z3::fixedpoint does not have a reset mechanism, so we need to create another.
		m_interface.reset(new Z3CHCInterface(m_settings.timeout));
		auto z3Interface = dynamic_cast<Z3CHCInterface const*>(m_interface.get());
		solAssert(z3Interface, "");
		m_context.setSolver(z3Interface->z3Interface());
	}
#endif
	if (!usesZ3)
	{
		auto smtlib2Interface = dynamic_cast<CHCSmtLib2Interface*>(m_interface.get());
		solAssert(smtlib2Interface, "");
		smtlib2Interface->reset();
		m_context.setSolver(smtlib2Interface->smtlib2Interface());
	}

	m_context.clear();
	m_context.resetUniqueId();
	m_context.setAssertionAccumulation(false);
}

void CHC::resetContractAnalysis()
{
	m_stateVariables.clear();
	m_unknownFunctionCallSeen = false;
	m_breakDest = nullptr;
	m_continueDest = nullptr;
	m_returnDests.clear();
	errorFlag().resetIndex();
}

void CHC::eraseKnowledge()
{
	resetStorageVariables();
}

void CHC::clearIndices(ContractDefinition const* _contract, FunctionDefinition const* _function)
{
	SMTEncoder::clearIndices(_contract, _function);
	for (auto const* var: m_stateVariables)
		/// SSA index 0 is reserved for state variables at the beginning
		/// of the current transaction.
		m_context.variable(*var)->increaseIndex();
	if (_function)
	{
		for (auto const& var: _function->parameters() + _function->returnParameters())
			m_context.variable(*var)->increaseIndex();
		for (auto const& var: localVariablesIncludingModifiers(*_function, _contract))
			m_context.variable(*var)->increaseIndex();
	}

	state().newState();
}

void CHC::setCurrentBlock(Predicate const& _block)
{
	if (m_context.solverStackHeigh() > 0)
		m_context.popSolver();
	solAssert(m_currentContract, "");
	clearIndices(m_currentContract, m_currentFunction);
	m_context.pushSolver();
	m_currentBlock = predicate(_block);
}

set<unsigned> CHC::transactionVerificationTargetsIds(ASTNode const* _txRoot)
{
	set<unsigned> verificationTargetsIds;
	struct ASTNodeCompare: EncodingContext::IdCompare
	{
		bool operator<(ASTNodeCompare _other) const { return operator()(node, _other.node); }
		ASTNode const* node;
	};
	solidity::util::BreadthFirstSearch<ASTNodeCompare>{{{{}, _txRoot}}}.run([&](auto _node, auto&& _addChild) {
		verificationTargetsIds.insert(m_functionTargetIds[_node.node].begin(), m_functionTargetIds[_node.node].end());
		for (ASTNode const* called: m_callGraph[_node.node])
			_addChild({{}, called});
	});
	return verificationTargetsIds;
}

optional<CHC::CHCNatspecOption> CHC::natspecOptionFromString(string const& _option)
{
	static map<string, CHCNatspecOption> options{
		{"abstract-function-nondet", CHCNatspecOption::AbstractFunctionNondet}
	};
	if (options.count(_option))
		return options.at(_option);
	return {};
}

set<CHC::CHCNatspecOption> CHC::smtNatspecTags(FunctionDefinition const& _function)
{
	set<CHC::CHCNatspecOption> options;
	string smtStr = "custom:smtchecker";
	for (auto const& [tag, value]: _function.annotation().docTags)
		if (tag == smtStr)
		{
			string const& content = value.content;
			if (auto option = natspecOptionFromString(content))
				options.insert(*option);
			else
				m_errorReporter.warning(3130_error, _function.location(), "Unknown option for \"" + smtStr + "\": \"" + content + "\"");
		}
	return options;
}

bool CHC::abstractAsNondet(FunctionDefinition const& _function)
{
	return smtNatspecTags(_function).count(CHCNatspecOption::AbstractFunctionNondet);
}

SortPointer CHC::sort(FunctionDefinition const& _function)
{
	return functionBodySort(_function, m_currentContract, state());
}

bool CHC::externalCallsIsTrustedMode()
{
	return m_settings.externalCalls.isTrusted();
}

SortPointer CHC::sort(ASTNode const* _node)
{
	if (auto funDef = dynamic_cast<FunctionDefinition const*>(_node))
		return sort(*funDef);

	solAssert(m_currentFunction, "");
	return functionBodySort(*m_currentFunction, m_currentContract, state());
}

Predicate const* CHC::createSymbolicBlock(SortPointer _sort, string const& _name, PredicateType _predType, ASTNode const* _node, ContractDefinition const* _contractContext)
{
	auto const* block = Predicate::create(_sort, _name, _predType, m_context, _node, _contractContext, m_scopes);
	m_interface->registerRelation(block->functor());
	return block;
}

void CHC::defineInterfacesAndSummaries(SourceUnit const& _source)
{
	for (auto const& node: _source.nodes())
		if (auto const* contract = dynamic_cast<ContractDefinition const*>(node.get()))
		{
			string suffix = contract->name() + "_" + to_string(contract->id());
			m_interfaces[contract] = createSymbolicBlock(interfaceSort(*contract, state()), "interface_" + uniquePrefix() + "_" + suffix, PredicateType::Interface, contract, contract);
			m_nondetInterfaces[contract] = createSymbolicBlock(nondetInterfaceSort(*contract, state()), "nondet_interface_" + uniquePrefix() + "_" + suffix, PredicateType::NondetInterface, contract, contract);
			m_constructorSummaries[contract] = createConstructorBlock(*contract, "summary_constructor");

			for (auto const* var: stateVariablesIncludingInheritedAndPrivate(*contract))
				if (!m_context.knownVariable(*var))
					createVariable(*var);

			/// Base nondeterministic interface that allows
			/// 0 steps to be taken, used as base for the inductive
			/// rule for each function.
			auto const& iface = *m_nondetInterfaces.at(contract);
			addRule(smtutil::Expression::implies(errorFlag().currentValue() == 0, smt::nondetInterface(iface, *contract, m_context, 0, 0)), "base_nondet");

			auto const& resolved = contractFunctions(*contract);
			for (auto const* function: contractFunctionsWithoutVirtual(*contract) + allFreeFunctions())
			{
				for (auto var: function->parameters())
					createVariable(*var);
				for (auto var: function->returnParameters())
					createVariable(*var);
				for (auto const* var: localVariablesIncludingModifiers(*function, contract))
					createVariable(*var);

				m_summaries[contract].emplace(function, createSummaryBlock(*function, *contract));

				if (!function->isConstructor() && function->isPublic() && resolved.count(function))
				{
					auto state1 = stateVariablesAtIndex(1, *contract);
					auto state2 = stateVariablesAtIndex(2, *contract);

					auto errorPre = errorFlag().currentValue();
					auto nondetPre = smt::nondetInterface(iface, *contract, m_context, 0, 1);
					auto errorPost = errorFlag().increaseIndex();
					auto nondetPost = smt::nondetInterface(iface, *contract, m_context, 0, 2);

					vector<smtutil::Expression> args{errorPost, state().thisAddress(), state().abi(), state().crypto(), state().tx(), state().state(1)};
					args += state1 +
						applyMap(function->parameters(), [this](auto _var) { return valueAtIndex(*_var, 0); }) +
						vector<smtutil::Expression>{state().state(2)} +
						state2 +
						applyMap(function->parameters(), [this](auto _var) { return valueAtIndex(*_var, 1); }) +
						applyMap(function->returnParameters(), [this](auto _var) { return valueAtIndex(*_var, 1); });

					connectBlocks(nondetPre, nondetPost, errorPre == 0 && (*m_summaries.at(contract).at(function))(args));
				}
			}
		}
}

void CHC::defineContractInitializer(ContractDefinition const& _contract, ContractDefinition const& _contextContract)
{
	m_contractInitializers[&_contextContract][&_contract] = createConstructorBlock(_contract, "contract_initializer");
	auto const& implicitConstructorPredicate = *createConstructorBlock(_contract, "contract_initializer_entry");

	auto implicitFact = smt::constructor(implicitConstructorPredicate, m_context);
	addRule(smtutil::Expression::implies(initialConstraints(_contract), implicitFact), implicitFact.name);
	setCurrentBlock(implicitConstructorPredicate);

	auto prevErrorDest = m_errorDest;
	m_errorDest = m_contractInitializers.at(&_contextContract).at(&_contract);
	for (auto var: _contract.stateVariables())
		if (var->value())
		{
			var->value()->accept(*this);
			assignment(*var, *var->value());
		}
	m_errorDest = prevErrorDest;

	auto const& afterInit = *createConstructorBlock(_contract, "contract_initializer_after_init");
	connectBlocks(m_currentBlock, predicate(afterInit));
	setCurrentBlock(afterInit);

	if (auto constructor = _contract.constructor())
	{
		errorFlag().increaseIndex();
		m_context.addAssertion(smt::functionCall(*m_summaries.at(&_contextContract).at(constructor), &_contextContract, m_context));
		connectBlocks(m_currentBlock, initializer(_contract, _contextContract), errorFlag().currentValue() > 0);
		m_context.addAssertion(errorFlag().currentValue() == 0);
	}

	connectBlocks(m_currentBlock, initializer(_contract, _contextContract));
}

smtutil::Expression CHC::interface()
{
	solAssert(m_currentContract, "");
	return interface(*m_currentContract);
}

smtutil::Expression CHC::interface(ContractDefinition const& _contract)
{
	return ::interface(*m_interfaces.at(&_contract), _contract, m_context);
}

smtutil::Expression CHC::error()
{
	return (*m_errorPredicate)({});
}

smtutil::Expression CHC::error(unsigned _idx)
{
	return m_errorPredicate->functor(_idx)({});
}

smtutil::Expression CHC::initializer(ContractDefinition const& _contract, ContractDefinition const& _contractContext)
{
	return predicate(*m_contractInitializers.at(&_contractContext).at(&_contract));
}

smtutil::Expression CHC::summary(ContractDefinition const& _contract)
{
	return predicate(*m_constructorSummaries.at(&_contract));
}

smtutil::Expression CHC::summary(FunctionDefinition const& _function, ContractDefinition const& _contract)
{
	return smt::function(*m_summaries.at(&_contract).at(&_function), &_contract, m_context);
}

smtutil::Expression CHC::summary(FunctionDefinition const& _function)
{
	solAssert(m_currentContract, "");
	return summary(_function, *m_currentContract);
}

Predicate const* CHC::createBlock(ASTNode const* _node, PredicateType _predType, string const& _prefix)
{
	auto block = createSymbolicBlock(
		sort(_node),
		"block_" + uniquePrefix() + "_" + _prefix + predicateName(_node),
		_predType,
		_node,
		m_currentContract
	);

	solAssert(m_currentFunction, "");
	return block;
}

Predicate const* CHC::createSummaryBlock(FunctionDefinition const& _function, ContractDefinition const& _contract, PredicateType _type)
{
	return createSymbolicBlock(
		functionSort(_function, &_contract, state()),
		"summary_" + uniquePrefix() + "_" + predicateName(&_function, &_contract),
		_type,
		&_function,
		&_contract
	);
}

Predicate const* CHC::createConstructorBlock(ContractDefinition const& _contract, string const& _prefix)
{
	return createSymbolicBlock(
		constructorSort(_contract, state()),
		_prefix + "_" + uniquePrefix() + "_" + contractSuffix(_contract),
		PredicateType::ConstructorSummary,
		&_contract,
		&_contract
	);
}

void CHC::createErrorBlock()
{
	m_errorPredicate = createSymbolicBlock(
		arity0FunctionSort(),
		"error_target_" + to_string(m_context.newUniqueId()),
		PredicateType::Error
	);
	m_interface->registerRelation(m_errorPredicate->functor());
}

void CHC::connectBlocks(smtutil::Expression const& _from, smtutil::Expression const& _to, smtutil::Expression const& _constraints)
{
	smtutil::Expression edge = smtutil::Expression::implies(
		_from && m_context.assertions() && _constraints,
		_to
	);
	addRule(edge, _from.name + "_to_" + _to.name);
}

smtutil::Expression CHC::initialConstraints(ContractDefinition const& _contract, FunctionDefinition const* _function)
{
	smtutil::Expression conj = state().state() == state().state(0);
	conj = conj && errorFlag().currentValue() == 0;
	conj = conj && currentEqualInitialVarsConstraints(stateVariablesIncludingInheritedAndPrivate(_contract));

	FunctionDefinition const* function = _function ? _function : _contract.constructor();
	if (function)
		conj = conj && currentEqualInitialVarsConstraints(applyMap(function->parameters(), [](auto&& _var) -> VariableDeclaration const* { return _var.get(); }));

	return conj;
}

vector<smtutil::Expression> CHC::initialStateVariables()
{
	return stateVariablesAtIndex(0);
}

vector<smtutil::Expression> CHC::stateVariablesAtIndex(unsigned _index)
{
	solAssert(m_currentContract, "");
	return stateVariablesAtIndex(_index, *m_currentContract);
}

vector<smtutil::Expression> CHC::stateVariablesAtIndex(unsigned _index, ContractDefinition const& _contract)
{
	return applyMap(
		SMTEncoder::stateVariablesIncludingInheritedAndPrivate(_contract),
		[&](auto _var) { return valueAtIndex(*_var, _index); }
	);
}

vector<smtutil::Expression> CHC::currentStateVariables()
{
	solAssert(m_currentContract, "");
	return currentStateVariables(*m_currentContract);
}

vector<smtutil::Expression> CHC::currentStateVariables(ContractDefinition const& _contract)
{
	return applyMap(SMTEncoder::stateVariablesIncludingInheritedAndPrivate(_contract), [this](auto _var) { return currentValue(*_var); });
}

smtutil::Expression CHC::currentEqualInitialVarsConstraints(vector<VariableDeclaration const*> const& _vars) const
{
	return fold(_vars, smtutil::Expression(true), [this](auto&& _conj, auto _var) {
		return move(_conj) && currentValue(*_var) == m_context.variable(*_var)->valueAtIndex(0);
	});
}

string CHC::predicateName(ASTNode const* _node, ContractDefinition const* _contract)
{
	string prefix;
	if (auto funDef = dynamic_cast<FunctionDefinition const*>(_node))
	{
		prefix += TokenTraits::toString(funDef->kind());
		if (!funDef->name().empty())
			prefix += "_" + funDef->name() + "_";
	}
	else if (m_currentFunction && !m_currentFunction->name().empty())
		prefix += m_currentFunction->name();

	auto contract = _contract ? _contract : m_currentContract;
	solAssert(contract, "");
	return prefix + "_" + to_string(_node->id()) + "_" + to_string(contract->id());
}

smtutil::Expression CHC::predicate(Predicate const& _block)
{
	switch (_block.type())
	{
	case PredicateType::Interface:
		solAssert(m_currentContract, "");
		return ::interface(_block, *m_currentContract, m_context);
	case PredicateType::ConstructorSummary:
		return constructor(_block, m_context);
	case PredicateType::FunctionSummary:
	case PredicateType::InternalCall:
	case PredicateType::ExternalCallTrusted:
	case PredicateType::ExternalCallUntrusted:
		return smt::function(_block, m_currentContract, m_context);
	case PredicateType::FunctionBlock:
	case PredicateType::FunctionErrorBlock:
		solAssert(m_currentFunction, "");
		return functionBlock(_block, *m_currentFunction, m_currentContract, m_context);
	case PredicateType::Error:
		return _block({});
	case PredicateType::NondetInterface:
		// Nondeterministic interface predicates are handled differently.
		solAssert(false, "");
	case PredicateType::Custom:
		// Custom rules are handled separately.
		solAssert(false, "");
	}
	solAssert(false, "");
}

smtutil::Expression CHC::predicate(FunctionCall const& _funCall)
{
	FunctionType const& funType = dynamic_cast<FunctionType const&>(*_funCall.expression().annotation().type);
	auto kind = funType.kind();
	solAssert(kind == FunctionType::Kind::Internal || kind == FunctionType::Kind::External || kind == FunctionType::Kind::BareStaticCall, "");

	solAssert(m_currentContract, "");
	auto function = functionCallToDefinition(_funCall, currentScopeContract(), m_currentContract);
	if (!function)
		return smtutil::Expression(true);

	errorFlag().increaseIndex();
	vector<smtutil::Expression> args{errorFlag().currentValue(), contractAddressValue(_funCall), state().abi(), state().crypto(), state().tx(), state().state()};

	auto const* contract = function->annotation().contract;
	auto const& hierarchy = m_currentContract->annotation().linearizedBaseContracts;
	solAssert(kind != FunctionType::Kind::Internal || function->isFree() || (contract && contract->isLibrary()) || contains(hierarchy, contract), "");

	bool usesStaticCall = function->stateMutability() == StateMutability::Pure || function->stateMutability() == StateMutability::View;

	if (kind == FunctionType::Kind::Internal)
		contract = m_currentContract;

	args += currentStateVariables(*contract);
	args += symbolicArguments(_funCall, contract);
	if (!usesStaticCall)
	{
		state().newState();
		for (auto const& var: stateVariablesIncludingInheritedAndPrivate(*contract))
			m_context.variable(*var)->increaseIndex();
	}
	args += vector<smtutil::Expression>{state().state()};
	args += currentStateVariables(*contract);

	for (auto var: function->parameters() + function->returnParameters())
	{
		if (m_context.knownVariable(*var))
			m_context.variable(*var)->increaseIndex();
		else
			createVariable(*var);
		args.push_back(currentValue(*var));
	}

	Predicate const& summary = *m_summaries.at(contract).at(function);
	auto from = smt::function(summary, contract, m_context);
	Predicate const& callPredicate = *createSummaryBlock(
		*function,
		*contract,
		kind == FunctionType::Kind::Internal ? PredicateType::InternalCall : PredicateType::ExternalCallTrusted
	);
	auto to = smt::function(callPredicate, contract, m_context);
	addRule(smtutil::Expression::implies(from, to), to.name);

	return callPredicate(args);
}

void CHC::addRule(smtutil::Expression const& _rule, string const& _ruleName)
{
	m_interface->addRule(_rule, _ruleName);
}

tuple<CheckResult, smtutil::Expression, CHCSolverInterface::CexGraph> CHC::query(smtutil::Expression const& _query, langutil::SourceLocation const& _location)
{
	CheckResult result;
	smtutil::Expression invariant(true);
	CHCSolverInterface::CexGraph cex;
	tie(result, invariant, cex) = m_interface->query(_query);
	switch (result)
	{
	case CheckResult::SATISFIABLE:
	{
#ifdef HAVE_Z3
		if (m_settings.solvers.z3)
		{
			// Even though the problem is SAT, Spacer's pre processing makes counterexamples incomplete.
			// We now disable those optimizations and check whether we can still solve the problem.
			auto* spacer = dynamic_cast<Z3CHCInterface*>(m_interface.get());
			solAssert(spacer, "");
			spacer->setSpacerOptions(false);

<<<<<<< HEAD
			CheckResult resultNoOpt;
			CHCSolverInterface::CexGraph cexNoOpt;
			tie(resultNoOpt, cexNoOpt) = m_interface->query(_query);
=======
		CheckResult resultNoOpt;
		smtutil::Expression invariantNoOpt(true);
		CHCSolverInterface::CexGraph cexNoOpt;
		tie(resultNoOpt, invariantNoOpt, cexNoOpt) = m_interface->query(_query);
>>>>>>> 2b0f519f

			if (resultNoOpt == CheckResult::SATISFIABLE)
				cex = move(cexNoOpt);

			spacer->setSpacerOptions(true);
		}
#endif
		break;
	}
	case CheckResult::UNSATISFIABLE:
		break;
	case CheckResult::UNKNOWN:
		break;
	case CheckResult::CONFLICTING:
		m_errorReporter.warning(1988_error, _location, "CHC: At least two SMT solvers provided conflicting answers. Results might not be sound.");
		break;
	case CheckResult::ERROR:
		m_errorReporter.warning(1218_error, _location, "CHC: Error trying to invoke SMT solver.");
		break;
	}
	return {result, invariant, cex};
}

void CHC::verificationTargetEncountered(
	ASTNode const* const _errorNode,
	VerificationTargetType _type,
	smtutil::Expression const& _errorCondition
)
{
	if (!m_settings.targets.has(_type))
		return;

	if (!(m_currentContract || m_currentFunction))
		return;

	bool scopeIsFunction = m_currentFunction && !m_currentFunction->isConstructor();
	auto errorId = newErrorId();
	solAssert(m_verificationTargets.count(errorId) == 0, "Error ID is not unique!");
	m_verificationTargets.emplace(errorId, CHCVerificationTarget{{_type, _errorCondition, smtutil::Expression(true)}, errorId, _errorNode});
	if (scopeIsFunction)
		m_functionTargetIds[m_currentFunction].push_back(errorId);
	else
		m_functionTargetIds[m_currentContract].push_back(errorId);
	auto previousError = errorFlag().currentValue();
	errorFlag().increaseIndex();

	Predicate const* localBlock = m_currentFunction ?
		createBlock(m_currentFunction, PredicateType::FunctionErrorBlock) :
		createConstructorBlock(*m_currentContract, "local_error");

	auto pred = predicate(*localBlock);
	connectBlocks(
		m_currentBlock,
		pred,
		_errorCondition && errorFlag().currentValue() == errorId
	);
	solAssert(m_errorDest, "");
	addRule(smtutil::Expression::implies(pred, predicate(*m_errorDest)), pred.name);

	m_context.addAssertion(errorFlag().currentValue() == previousError);
}

void CHC::checkVerificationTargets()
{
	// The verification conditions have been collected per function where they have been encountered (m_verificationTargets).
	// Also, all possible contexts in which an external function can be called has been recorded (m_queryPlaceholders).
	// Here we combine every context in which an external function can be called with all possible verification conditions
	// in its call graph. Each such combination forms a unique verification target.
	vector<CHCVerificationTarget> verificationTargets;
	for (auto const& [function, placeholders]: m_queryPlaceholders)
	{
		auto functionTargets = transactionVerificationTargetsIds(function);
		for (auto const& placeholder: placeholders)
			for (unsigned id: functionTargets)
			{
				auto const& target = m_verificationTargets.at(id);
				verificationTargets.push_back(CHCVerificationTarget{
					{target.type, placeholder.fromPredicate, placeholder.constraints && placeholder.errorExpression == target.errorId},
					target.errorId,
					target.errorNode
				});
			}
	}

	set<unsigned> checkedErrorIds;
	for (auto const& target: verificationTargets)
	{
		string errorType;
		ErrorId errorReporterId;

		if (target.type == VerificationTargetType::PopEmptyArray)
		{
			solAssert(dynamic_cast<FunctionCall const*>(target.errorNode), "");
			errorType = "Empty array \"pop\"";
			errorReporterId = 2529_error;
		}
		else if (target.type == VerificationTargetType::OutOfBounds)
		{
			solAssert(dynamic_cast<IndexAccess const*>(target.errorNode), "");
			errorType = "Out of bounds access";
			errorReporterId = 6368_error;
		}
		else if (
			target.type == VerificationTargetType::Underflow ||
			target.type == VerificationTargetType::Overflow
		)
		{
			auto const* expr = dynamic_cast<Expression const*>(target.errorNode);
			solAssert(expr, "");
			auto const* intType = dynamic_cast<IntegerType const*>(expr->annotation().type);
			if (!intType)
				intType = TypeProvider::uint256();

			if (target.type == VerificationTargetType::Underflow)
			{
				errorType = "Underflow (resulting value less than " + formatNumberReadable(intType->minValue()) + ")";
				errorReporterId = 3944_error;
			}
			else if (target.type == VerificationTargetType::Overflow)
			{
				errorType = "Overflow (resulting value larger than " + formatNumberReadable(intType->maxValue()) + ")";
				errorReporterId = 4984_error;
			}
		}
		else if (target.type == VerificationTargetType::DivByZero)
		{
			errorType = "Division by zero";
			errorReporterId = 4281_error;
		}
		else if (target.type == VerificationTargetType::Assert)
		{
			errorType = "Assertion violation";
			errorReporterId = 6328_error;
		}
		else
			solAssert(false, "");

		checkAndReportTarget(target, errorReporterId, errorType + " happens here.", errorType + " might happen here.");
		checkedErrorIds.insert(target.errorId);
	}

<<<<<<< HEAD
	if (m_unprovedAmt > 0 && !m_settings.showUnproved)
		m_errorReporter.warning(
			5840_error,
			{},
			"CHC: " +
			to_string(m_unprovedAmt) +
			" verification condition(s) could not be proved." +
			" Enable the model checker option \"show unproved\" to see all of them." +
			" Consider choosing a specific contract to be verified in order to reduce the solving problems." +
			" Consider increasing the timeout per query."
		);
=======
	if (m_settings.invariants)
		for (auto const& [node, invs]: m_invariants)
		{
			string what;
			if (auto contract = dynamic_cast<ContractDefinition const*>(node))
				what = contract->fullyQualifiedName();
			string msg = "Contract invariants and external call properties for " + what + ":\n";
			for (auto const& inv: invs)
				msg += inv + "\n";
			m_errorReporter.warning(
				1180_error,
				node->location(),
				msg
			);
		}
>>>>>>> 2b0f519f

	// There can be targets in internal functions that are not reachable from the external interface.
	// These are safe by definition and are not even checked by the CHC engine, but this information
	// must still be reported safe by the BMC engine.
	set<unsigned> allErrorIds;
	for (auto const& entry: m_functionTargetIds)
		for (unsigned id: entry.second)
			allErrorIds.insert(id);

	set<unsigned> unreachableErrorIds;
	set_difference(
		allErrorIds.begin(),
		allErrorIds.end(),
		checkedErrorIds.begin(),
		checkedErrorIds.end(),
		inserter(unreachableErrorIds, unreachableErrorIds.begin())
	);
	for (auto id: unreachableErrorIds)
		m_safeTargets[m_verificationTargets.at(id).errorNode].insert(m_verificationTargets.at(id).type);
}

void CHC::checkAndReportTarget(
	CHCVerificationTarget const& _target,
	ErrorId _errorReporterId,
	string _satMsg,
	string _unknownMsg
)
{
	if (m_unsafeTargets.count(_target.errorNode) && m_unsafeTargets.at(_target.errorNode).count(_target.type))
		return;

	createErrorBlock();
	connectBlocks(_target.value, error(), _target.constraints);
	auto const& location = _target.errorNode->location();
	auto [result, invariant, model] = query(error(), location);
	if (result == CheckResult::UNSATISFIABLE)
	{
		m_safeTargets[_target.errorNode].insert(_target.type);
		set<Predicate const*> predicates;
		for (auto const* pred: m_interfaces | ranges::views::values)
			predicates.insert(pred);
		for (auto const* pred: m_nondetInterfaces | ranges::views::values)
			predicates.insert(pred);
		for (auto const& [node, invs]: collectInvariants(invariant, predicates))
			m_invariants[node] += invs;
	}
	else if (result == CheckResult::SATISFIABLE)
	{
		solAssert(!_satMsg.empty(), "");
		m_unsafeTargets[_target.errorNode].insert(_target.type);
		auto cex = generateCounterexample(model, error().name);
		if (cex)
			m_errorReporter.warning(
				_errorReporterId,
				location,
				"CHC: " + _satMsg + "\nCounterexample:\n" + *cex
			);
		else
			m_errorReporter.warning(
				_errorReporterId,
				location,
				"CHC: " + _satMsg
			);
	}
	else if (!_unknownMsg.empty())
	{
		++m_unprovedAmt;
		if (m_settings.showUnproved)
			m_errorReporter.warning(
				_errorReporterId,
				location,
				"CHC: " + _unknownMsg
			);
	}
}

/**
The counterexample DAG has the following properties:
1) The root node represents the reachable error predicate.
2) The root node has 1 or 2 children:
	- One of them is the summary of the function that was called and led to that node.
	If this is the only child, this function must be the constructor.
	- If it has 2 children, the function is not the constructor and the other child is the interface node,
	that is, it represents the state of the contract before the function described above was called.
3) Interface nodes also have property 2.

We run a BFS on the DAG from the root node collecting the reachable function summaries from the given node.
When a function summary is seen, the search continues with that summary as the new root for its subgraph.
The result of the search is a callgraph containing:
- Functions calls needed to reach the root node, that is, transaction entry points.
- Functions called by other functions (internal calls or external calls/internal transactions).
The BFS visit order and the shape of the DAG described in the previous paragraph guarantee that the order of
the function summaries in the callgraph of the error node is the reverse transaction trace.

The first function summary seen contains the values for the state, input and output variables at the
error point.
*/
optional<string> CHC::generateCounterexample(CHCSolverInterface::CexGraph const& _graph, string const& _root)
{
	optional<unsigned> rootId;
	for (auto const& [id, node]: _graph.nodes)
		if (node.name == _root)
		{
			rootId = id;
			break;
		}
	if (!rootId)
		return {};

	vector<string> path;
	string localState;

	auto callGraph = summaryCalls(_graph, *rootId);

	auto nodePred = [&](auto _node) { return Predicate::predicate(_graph.nodes.at(_node).name); };
	auto nodeArgs = [&](auto _node) { return _graph.nodes.at(_node).arguments; };

	bool first = true;
	for (auto summaryId: callGraph.at(*rootId))
	{
		CHCSolverInterface::CexNode const& summaryNode = _graph.nodes.at(summaryId);
		Predicate const* summaryPredicate = Predicate::predicate(summaryNode.name);
		auto const& summaryArgs = summaryNode.arguments;

		auto stateVars = summaryPredicate->stateVariables();
		solAssert(stateVars.has_value(), "");
		auto stateValues = summaryPredicate->summaryStateValues(summaryArgs);
		solAssert(stateValues.size() == stateVars->size(), "");

		if (first)
		{
			first = false;
			/// Generate counterexample message local to the failed target.
			localState = formatVariableModel(*stateVars, stateValues, ", ") + "\n";

			if (auto calledFun = summaryPredicate->programFunction())
			{
				auto inValues = summaryPredicate->summaryPostInputValues(summaryArgs);
				auto const& inParams = calledFun->parameters();
				if (auto inStr = formatVariableModel(inParams, inValues, "\n"); !inStr.empty())
					localState += inStr + "\n";
				auto outValues = summaryPredicate->summaryPostOutputValues(summaryArgs);
				auto const& outParams = calledFun->returnParameters();
				if (auto outStr = formatVariableModel(outParams, outValues, "\n"); !outStr.empty())
					localState += outStr + "\n";

				optional<unsigned> localErrorId;
				solidity::util::BreadthFirstSearch<unsigned> bfs{{summaryId}};
				bfs.run([&](auto _nodeId, auto&& _addChild) {
					auto const& children = _graph.edges.at(_nodeId);
					if (
						children.size() == 1 &&
						nodePred(children.front())->isFunctionErrorBlock()
					)
					{
						localErrorId = children.front();
						bfs.abort();
					}
					ranges::for_each(children, _addChild);
				});

				if (localErrorId.has_value())
				{
					auto const* localError = nodePred(*localErrorId);
					solAssert(localError && localError->isFunctionErrorBlock(), "");
					auto const [localValues, localVars] = localError->localVariableValues(nodeArgs(*localErrorId));
					if (auto localStr = formatVariableModel(localVars, localValues, "\n"); !localStr.empty())
						localState += localStr + "\n";
				}
			}
		}
		else
		{
			auto modelMsg = formatVariableModel(*stateVars, stateValues, ", ");
			/// We report the state after every tx in the trace except for the last, which is reported
			/// first in the code above.
			if (!modelMsg.empty())
				path.emplace_back("State: " + modelMsg);
		}

		string txCex = summaryPredicate->formatSummaryCall(summaryArgs, m_charStreamProvider);

		list<string> calls;
		auto dfs = [&](unsigned parent, unsigned node, unsigned depth, auto&& _dfs) -> void {
			auto pred = nodePred(node);
			auto parentPred = nodePred(parent);
			solAssert(pred && pred->isSummary(), "");
			solAssert(parentPred && parentPred->isSummary(), "");
			auto callTraceSize = calls.size();
			if (!pred->isConstructorSummary())
				for (unsigned v: callGraph[node])
					_dfs(node, v, depth + 1, _dfs);
			calls.push_front(string(depth * 4, ' ') + pred->formatSummaryCall(nodeArgs(node), m_charStreamProvider));
			if (pred->isInternalCall())
				calls.front() += " -- internal call";
			else if (pred->isExternalCallTrusted())
				calls.front() += " -- trusted external call";
			else if (pred->isExternalCallUntrusted())
			{
				calls.front() += " -- untrusted external call";
				if (calls.size() > callTraceSize + 1)
					calls.front() += ", synthesized as:";
			}
			else if (pred->isFunctionSummary() && parentPred->isExternalCallUntrusted())
				calls.front() += " -- reentrant call";
		};
		dfs(summaryId, summaryId, 0, dfs);
		path.emplace_back(boost::algorithm::join(calls, "\n"));
	}

	return localState + "\nTransaction trace:\n" + boost::algorithm::join(path | ranges::views::reverse, "\n");
}

map<unsigned, vector<unsigned>> CHC::summaryCalls(CHCSolverInterface::CexGraph const& _graph, unsigned _root)
{
	map<unsigned, vector<unsigned>> calls;

	auto compare = [&](unsigned _a, unsigned _b) {
		auto extract = [&](string const& _s) {
			// We want to sort sibling predicates in the counterexample graph by their unique predicate id.
			// For most predicates, this actually doesn't matter.
			// The cases where this matters are internal and external function calls which have the form:
			// summary_<CALLID>_<suffix>
			// nondet_call_<CALLID>_<suffix>
			// Those have the extra unique <CALLID> numbers based on the traversal order, and are necessary
			// to infer the call order so that's shown property in the counterexample trace.
			// Predicates that do not have a CALLID have a predicate id at the end of <suffix>,
			// so the assertion below should still hold.
			auto beg = _s.data();
			while (beg != _s.data() + _s.size() && !isdigit(*beg)) ++beg;
			auto end = beg;
			while (end != _s.data() + _s.size() && isdigit(*end)) ++end;

			solAssert(beg != end, "Expected to find numerical call or predicate id.");

			int result;
			auto [p, ec] = std::from_chars(beg, end, result);
			solAssert(ec == std::errc(), "Id should be a number.");

			return result;
		};
		return extract(_graph.nodes.at(_a).name) > extract(_graph.nodes.at(_b).name);
	};

	queue<pair<unsigned, unsigned>> q;
	q.push({_root, _root});
	while (!q.empty())
	{
		auto [node, root] = q.front();
		q.pop();

		Predicate const* nodePred = Predicate::predicate(_graph.nodes.at(node).name);
		Predicate const* rootPred = Predicate::predicate(_graph.nodes.at(root).name);
		if (nodePred->isSummary() && (
			_root == root ||
			nodePred->isInternalCall() ||
			nodePred->isExternalCallTrusted() ||
			nodePred->isExternalCallUntrusted() ||
			rootPred->isExternalCallUntrusted()
		))
		{
			calls[root].push_back(node);
			root = node;
		}
		auto const& edges = _graph.edges.at(node);
		for (unsigned v: set<unsigned, decltype(compare)>(begin(edges), end(edges), compare))
			q.push({v, root});
	}

	return calls;
}

string CHC::cex2dot(CHCSolverInterface::CexGraph const& _cex)
{
	string dot = "digraph {\n";

	auto pred = [&](CHCSolverInterface::CexNode const& _node) {
		vector<string> args = applyMap(
			_node.arguments,
			[&](auto const& arg) { return arg.name; }
		);
		return "\"" + _node.name + "(" + boost::algorithm::join(args, ", ") + ")\"";
	};

	for (auto const& [u, vs]: _cex.edges)
		for (auto v: vs)
			dot += pred(_cex.nodes.at(v)) + " -> " + pred(_cex.nodes.at(u)) + "\n";

	dot += "}";
	return dot;
}

string CHC::uniquePrefix()
{
	return to_string(m_blockCounter++);
}

string CHC::contractSuffix(ContractDefinition const& _contract)
{
	return _contract.name() + "_" + to_string(_contract.id());
}

unsigned CHC::newErrorId()
{
	unsigned errorId = m_context.newUniqueId();
	// We need to make sure the error id is not zero,
	// because error id zero actually means no error in the CHC encoding.
	if (errorId == 0)
		errorId = m_context.newUniqueId();
	return errorId;
}

SymbolicIntVariable& CHC::errorFlag()
{
	return state().errorFlag();
}<|MERGE_RESOLUTION|>--- conflicted
+++ resolved
@@ -1556,16 +1556,10 @@
 			solAssert(spacer, "");
 			spacer->setSpacerOptions(false);
 
-<<<<<<< HEAD
 			CheckResult resultNoOpt;
+			smtutil::Expression invariantNoOpt(true);
 			CHCSolverInterface::CexGraph cexNoOpt;
-			tie(resultNoOpt, cexNoOpt) = m_interface->query(_query);
-=======
-		CheckResult resultNoOpt;
-		smtutil::Expression invariantNoOpt(true);
-		CHCSolverInterface::CexGraph cexNoOpt;
-		tie(resultNoOpt, invariantNoOpt, cexNoOpt) = m_interface->query(_query);
->>>>>>> 2b0f519f
+			tie(resultNoOpt, invariantNoOpt, cexNoOpt) = m_interface->query(_query);
 
 			if (resultNoOpt == CheckResult::SATISFIABLE)
 				cex = move(cexNoOpt);
@@ -1707,7 +1701,6 @@
 		checkedErrorIds.insert(target.errorId);
 	}
 
-<<<<<<< HEAD
 	if (m_unprovedAmt > 0 && !m_settings.showUnproved)
 		m_errorReporter.warning(
 			5840_error,
@@ -1719,7 +1712,7 @@
 			" Consider choosing a specific contract to be verified in order to reduce the solving problems." +
 			" Consider increasing the timeout per query."
 		);
-=======
+
 	if (m_settings.invariants)
 		for (auto const& [node, invs]: m_invariants)
 		{
@@ -1735,7 +1728,6 @@
 				msg
 			);
 		}
->>>>>>> 2b0f519f
 
 	// There can be targets in internal functions that are not reachable from the external interface.
 	// These are safe by definition and are not even checked by the CHC engine, but this information
