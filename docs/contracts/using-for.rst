--- conflicted
+++ resolved
@@ -29,12 +29,8 @@
 Let us rewrite the set example from the
 :ref:`libraries` in this way::
 
-<<<<<<< HEAD
+    // SPDX-License-Identifier: GPL-3.0
     pragma solidity >=0.6.0 <0.8.0;
-=======
-    // SPDX-License-Identifier: GPL-3.0
-    pragma solidity >=0.6.0 <0.7.0;
->>>>>>> a6d0067b
 
 
     // This is the same code as before, just without comments
@@ -86,12 +82,8 @@
 
 It is also possible to extend elementary types in that way::
 
-<<<<<<< HEAD
+    // SPDX-License-Identifier: GPL-3.0
     pragma solidity >=0.4.16 <0.8.0;
-=======
-    // SPDX-License-Identifier: GPL-3.0
-    pragma solidity >=0.4.16 <0.7.0;
->>>>>>> a6d0067b
 
     library Search {
         function indexOf(uint[] storage self, uint value)
