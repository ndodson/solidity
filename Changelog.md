--- conflicted
+++ resolved
@@ -1,6 +1,9 @@
-<<<<<<< HEAD
 ### 0.9.0 (unreleased)
-=======
+
+Breaking changes:
+ * `error` is now a keyword that can only be used for defining errors.
+
+
 ### 0.8.7 (unreleased)
 
 Language Features:
@@ -46,14 +49,8 @@
  * SMTChecker: Function definitions can be annotated with the custom Natspec tag ``custom:smtchecker abstract-function-nondet`` to be abstracted by a nondeterministic value when called.
  * Standard JSON / combined JSON: New artifact "functionDebugData" that contains bytecode offsets of entry points of functions and potentially more information in the future.
  * Yul Optimizer: Evaluate ``keccak256(a, c)``, when the value at memory location ``a`` is known at compile time and ``c`` is a constant ``<= 32``.
->>>>>>> 09578e7e
-
-Breaking changes:
- * `error` is now a keyword that can only be used for defining errors.
-
-<<<<<<< HEAD
-### 0.8.5 (unreleased)
-=======
+
+
 Bugfixes:
  * AST: Do not output value of Yul literal if it is not a valid UTF-8 string.
  * Code Generator: Fix internal error when function arrays are assigned to storage variables and the function types can be implicitly converted but are not identical.
@@ -78,7 +75,6 @@
 AST Changes:
  * Add member `hexValue` for Yul string and hex literals.
 
->>>>>>> 09578e7e
 
 
 ### 0.8.4 (2021-04-21)
