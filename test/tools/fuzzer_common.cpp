/*
	This file is part of solidity.

	solidity is free software: you can redistribute it and/or modify
	it under the terms of the GNU General Public License as published by
	the Free Software Foundation, either version 3 of the License, or
	(at your option) any later version.

	solidity is distributed in the hope that it will be useful,
	but WITHOUT ANY WARRANTY; without even the implied warranty of
	MERCHANTABILITY or FITNESS FOR A PARTICULAR PURPOSE.  See the
	GNU General Public License for more details.

	You should have received a copy of the GNU General Public License
	along with solidity.  If not, see <http://www.gnu.org/licenses/>.
*/
// SPDX-License-Identifier: GPL-3.0

#include <test/tools/fuzzer_common.h>

#include <libsolidity/interface/OptimiserSettings.h>
#include <libsolidity/interface/CompilerStack.h>
#include <libsolidity/formal/ModelCheckerSettings.h>

#include <libsolutil/JSON.h>

#include <libevmasm/Assembly.h>
#include <libevmasm/ConstantOptimiser.h>

#include <libsolc/libsolc.h>

#include <liblangutil/Exceptions.h>

#include <sstream>

using namespace std;
using namespace solidity;
using namespace solidity::evmasm;
using namespace solidity::frontend;
using namespace solidity::langutil;
using namespace solidity::util;

static vector<EVMVersion> s_evmVersions = {
	EVMVersion::homestead(),
	EVMVersion::tangerineWhistle(),
	EVMVersion::spuriousDragon(),
	EVMVersion::byzantium(),
	EVMVersion::constantinople(),
	EVMVersion::petersburg(),
	EVMVersion::istanbul(),
	EVMVersion::berlin()
};

void FuzzerUtil::testCompilerJsonInterface(string const& _input, bool _optimize, bool _quiet)
{
	if (!_quiet)
		cout << "Testing compiler " << (_optimize ? "with" : "without") << " optimizer." << endl;

	Json::Value config = Json::objectValue;
	config["language"] = "Solidity";
	config["sources"] = Json::objectValue;
	config["sources"][""] = Json::objectValue;
	config["sources"][""]["content"] = _input;
	config["settings"] = Json::objectValue;
	config["settings"]["optimizer"] = Json::objectValue;
	config["settings"]["optimizer"]["enabled"] = _optimize;
	config["settings"]["optimizer"]["runs"] = static_cast<int>(OptimiserSettings{}.expectedExecutionsPerDeployment);
	config["settings"]["evmVersion"] = "berlin";

	// Enable all SourceUnit-level outputs.
	config["settings"]["outputSelection"]["*"][""][0] = "*";
	// Enable all Contract-level outputs.
	config["settings"]["outputSelection"]["*"]["*"][0] = "*";

	runCompiler(jsonCompactPrint(config), _quiet);
}

void FuzzerUtil::forceSMT(StringMap& _input)
{
	// Add SMT checker pragma if not already present in source
	static const char* smtPragma = "pragma experimental SMTChecker;";
	for (auto &sourceUnit: _input)
		if (sourceUnit.second.find(smtPragma) == string::npos)
			sourceUnit.second += smtPragma;
}

void FuzzerUtil::testCompiler(
	StringMap& _input,
	bool _optimize,
	unsigned _rand,
	bool _forceSMT,
	bool _compileViaYul
)
{
	frontend::CompilerStack compiler;
	EVMVersion evmVersion = s_evmVersions[_rand % s_evmVersions.size()];
	frontend::OptimiserSettings optimiserSettings;
	if (_optimize)
		optimiserSettings = frontend::OptimiserSettings::standard();
	else
		optimiserSettings = frontend::OptimiserSettings::minimal();
	if (_forceSMT)
	{
		forceSMT(_input);
		compiler.setModelCheckerSettings({
			frontend::ModelCheckerContracts::Default(),
			/*divModWithSlacks*/true,
			frontend::ModelCheckerEngine::All(),
<<<<<<< HEAD
			frontend::ModelCheckerExtCalls{},
			/*showUnproved=*/false,
			smtutil::SMTSolverChoice::All(),
=======
			/*invariants*/false,
>>>>>>> 2b0f519f
			frontend::ModelCheckerTargets::Default(),
			/*timeout=*/1
		});
	}
	compiler.setSources(_input);
	compiler.setEVMVersion(evmVersion);
	compiler.setOptimiserSettings(optimiserSettings);
	compiler.enableIRGeneration(_compileViaYul);
	try
	{
		compiler.compile();
	}
	catch (Error const&)
	{
	}
	catch (FatalError const&)
	{
	}
	catch (UnimplementedFeatureError const&)
	{
	}
	catch (StackTooDeepError const&)
	{
	}
}

void FuzzerUtil::runCompiler(string const& _input, bool _quiet)
{
	if (!_quiet)
		cout << "Input JSON: " << _input << endl;
	string outputString(solidity_compile(_input.c_str(), nullptr, nullptr));
	if (!_quiet)
		cout << "Output JSON: " << outputString << endl;

	// This should be safe given the above copies the output.
	solidity_reset();

	Json::Value output;
	if (!jsonParseStrict(outputString, output))
	{
		string msg{"Compiler produced invalid JSON output."};
		cout << msg << endl;
		BOOST_THROW_EXCEPTION(std::runtime_error(std::move(msg)));
	}
	if (output.isMember("errors"))
		for (auto const& error: output["errors"])
		{
			string invalid = findAnyOf(error["type"].asString(), vector<string>{
					"Exception",
					"InternalCompilerError"
			});
			if (!invalid.empty())
			{
				string msg = "Invalid error: \"" + error["type"].asString() + "\"";
				cout << msg << endl;
				BOOST_THROW_EXCEPTION(std::runtime_error(std::move(msg)));
			}
		}
}

void FuzzerUtil::testConstantOptimizer(string const& _input, bool _quiet)
{
	if (!_quiet)
		cout << "Testing constant optimizer" << endl;
	vector<u256> numbers;
	stringstream sin(_input);

	while (!sin.eof())
	{
		h256 data;
		sin.read(reinterpret_cast<char *>(data.data()), 32);
		numbers.push_back(u256(data));
	}
	if (!_quiet)
		cout << "Got " << numbers.size() << " inputs:" << endl;

	Assembly assembly;
	for (u256 const& n: numbers)
	{
		if (!_quiet)
			cout << n << endl;
		assembly.append(n);
	}
	for (bool isCreation: {false, true})
		for (unsigned runs: {1u, 2u, 3u, 20u, 40u, 100u, 200u, 400u, 1000u})
		{
			// Make a copy here so that each time we start with the original state.
			Assembly tmp = assembly;
			ConstantOptimisationMethod::optimiseConstants(
					isCreation,
					runs,
					langutil::EVMVersion{},
					tmp
			);
		}
}

void FuzzerUtil::testStandardCompiler(string const& _input, bool _quiet)
{
	if (!_quiet)
		cout << "Testing compiler via JSON interface." << endl;

	runCompiler(_input, _quiet);
}<|MERGE_RESOLUTION|>--- conflicted
+++ resolved
@@ -106,13 +106,10 @@
 			frontend::ModelCheckerContracts::Default(),
 			/*divModWithSlacks*/true,
 			frontend::ModelCheckerEngine::All(),
-<<<<<<< HEAD
 			frontend::ModelCheckerExtCalls{},
+			/*invariants*/false,
 			/*showUnproved=*/false,
 			smtutil::SMTSolverChoice::All(),
-=======
-			/*invariants*/false,
->>>>>>> 2b0f519f
 			frontend::ModelCheckerTargets::Default(),
 			/*timeout=*/1
 		});
